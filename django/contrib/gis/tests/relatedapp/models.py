--- conflicted
+++ resolved
@@ -40,9 +40,5 @@
 
 class Book(models.Model):
     title = models.CharField(max_length=100)
-<<<<<<< HEAD
-    author = models.ForeignKey(Author, related_name='books')
-=======
     author = models.ForeignKey(Author, related_name='books', null=True)
->>>>>>> 923c6755
     objects = models.GeoManager()